--- conflicted
+++ resolved
@@ -1,10 +1,6 @@
 [package]
 name = "libmodbus-sys"
-<<<<<<< HEAD
-version = "0.9.1"
-=======
 version = "1.0.0"
->>>>>>> d9681e32
 authors = ["Stefan Müller <co@zzeroo.com>"]
 build = "build.rs"
 keywords = ["modbus", "libmodbus"]
@@ -22,18 +18,9 @@
 path = "lib.rs"
 
 [dependencies]
-<<<<<<< HEAD
-libc = "0.2.74"
-
-[build-dependencies]
-bindgen = "0.54.1"
-cc = "1.0"
-pkg-config = "0.3.18"
-=======
 libc = "0.2.80"
 
 [build-dependencies]
 bindgen = "0.55.1"
 cc = "1.0"
-pkg-config = "0.3.19"
->>>>>>> d9681e32
+pkg-config = "0.3.19"